/*
 * Copyright (c) 2002-2017 "Neo Technology,"
 * Network Engine for Objects in Lund AB [http://neotechnology.com]
 *
 * This file is part of Neo4j.
 *
 * Licensed under the Apache License, Version 2.0 (the "License");
 * you may not use this file except in compliance with the License.
 * You may obtain a copy of the License at
 *
 *     http://www.apache.org/licenses/LICENSE-2.0
 *
 * Unless required by applicable law or agreed to in writing, software
 * distributed under the License is distributed on an "AS IS" BASIS,
 * WITHOUT WARRANTIES OR CONDITIONS OF ANY KIND, either express or implied.
 * See the License for the specific language governing permissions and
 * limitations under the License.
 */
package org.neo4j.driver.v1.integration;

import org.junit.Rule;
import org.junit.Test;
import org.junit.runner.RunWith;
import org.junit.runners.Parameterized;
import org.junit.runners.Parameterized.Parameters;

import java.util.Arrays;
import java.util.Collection;
import java.util.List;
import java.util.concurrent.TimeUnit;

import org.neo4j.driver.internal.DriverFactory;
import org.neo4j.driver.internal.cluster.RoutingSettings;
import org.neo4j.driver.internal.retry.RetrySettings;
import org.neo4j.driver.internal.util.Clock;
import org.neo4j.driver.internal.util.DriverFactoryWithClock;
import org.neo4j.driver.internal.util.FakeClock;
import org.neo4j.driver.v1.Config;
import org.neo4j.driver.v1.Driver;
import org.neo4j.driver.v1.GraphDatabase;
import org.neo4j.driver.v1.Record;
import org.neo4j.driver.v1.Session;
import org.neo4j.driver.v1.exceptions.ServiceUnavailableException;
import org.neo4j.driver.v1.util.TestNeo4j;

import static org.junit.Assert.assertEquals;
import static org.junit.Assert.fail;
import static org.neo4j.driver.v1.util.Neo4jRunner.DEFAULT_AUTH_TOKEN;
import static org.neo4j.driver.v1.util.Neo4jRunner.DEFAULT_URI;

/**
 * Mainly concerned about the connection pool - we want to make sure that bad connections are evacuated from the
 * pool properly if the server dies, or all connections are lost for some other reason.
 */
@RunWith(Parameterized.class)
public class ServerKilledIT
{
    @Rule
    public TestNeo4j neo4j = new TestNeo4j();

    @Parameters(name = "{0} connections")
    public static Collection<Object[]> data() {
        return Arrays.asList(new Object[][] {
                { "plaintext", Config.build().withoutEncryption() },
                { "tls encrypted", Config.build().withEncryption() }
        });
    }

    private Config.ConfigBuilder config;

    public ServerKilledIT( String testName, Config.ConfigBuilder config )
    {
        this.config = config;
    }

    @Test
    public void shouldRecoverFromServerRestart() throws Throwable
    {
<<<<<<< HEAD
        // Given config with sessionLivenessCheckTimeout not set, i.e. turned off
        try ( Driver driver = GraphDatabase.driver( DEFAULT_URI, DEFAULT_AUTH_TOKEN, config.toConfig() ) )
=======
        // Given
        // config with sessionLivenessCheckTimeout not set, i.e. turned off
        Config config = Config.build().withEncryptionLevel( encryptionLevel ).toConfig();

        try ( Driver driver = GraphDatabase.driver( DEFAULT_URI, DEFAULT_AUTH_TOKEN, config ) )
>>>>>>> 7988061c
        {
            acquireAndReleaseConnections( 4, driver );

            // When
            neo4j.forceRestart();

            // Then we should be able to start using sessions again, at most O(numSessions) session calls later
            int toleratedFailures = 4;
            for ( int i = 0; i < 10; i++ )
            {
                try ( Session s = driver.session() )
                {
                    s.run( "RETURN 'Hello, world!'" );
                }
                catch ( ServiceUnavailableException e )
                {
                    if ( toleratedFailures-- == 0 )
                    {
                        fail( "Expected (for now) at most four failures, one for each old connection, but now I've " +
                              "gotten " + "five: " + e.getMessage() );
                    }
                }
            }

            if ( toleratedFailures > 0 )
            {
                fail( "This query should have failed " + toleratedFailures + " times" );
            }
        }
    }

    @Test
    public void shouldDropBrokenOldSessions() throws Throwable
    {
        // config with set liveness check timeout
        int livenessCheckTimeoutMinutes = 10;
        config.withConnectionLivenessCheckTimeout( livenessCheckTimeoutMinutes, TimeUnit.MINUTES );

        FakeClock clock = new FakeClock();

        try ( Driver driver = createDriver( clock, config.toConfig() ) )
        {
            acquireAndReleaseConnections( 5, driver );

            // restart database to invalidate all idle connections in the pool
            neo4j.forceRestart();
            // move clock forward more than configured liveness check timeout
            clock.progress( TimeUnit.MINUTES.toMillis( livenessCheckTimeoutMinutes + 1 ) );

            // now all idle connections should be considered too old and will be verified during acquisition
            // they will appear broken because of the database restart and new valid connection will be created
            try ( Session session = driver.session() )
            {
                List<Record> records = session.run( "RETURN 1" ).list();
                assertEquals( 1, records.size() );
                assertEquals( 1, records.get( 0 ).get( 0 ).asInt() );
            }
        }
    }

    private static void acquireAndReleaseConnections( int count, Driver driver )
    {
        if ( count > 0 )
        {
            Session session = driver.session();
            session.run( "RETURN 1" );
            acquireAndReleaseConnections( count - 1, driver );
            session.close();
        }
    }

    private static Driver createDriver( Clock clock, Config config )
    {
        DriverFactory factory = new DriverFactoryWithClock( clock );
<<<<<<< HEAD
        AuthToken auth = AuthTokens.basic( TestNeo4j.USER, TestNeo4j.PASSWORD );
        RoutingSettings routingSettings = new RoutingSettings( 1, 1, null );
        RetrySettings retrySettings = RetrySettings.DEFAULT;
        return factory.newInstance( DEFAULT_URI, auth, routingSettings, retrySettings, config );
=======
        RoutingSettings routingSettings = new RoutingSettings( 1, 1 );
        RetrySettings retrySettings = RetrySettings.DEFAULT;
        return factory.newInstance( DEFAULT_URI, DEFAULT_AUTH_TOKEN, routingSettings, retrySettings, config );
>>>>>>> 7988061c
    }
}<|MERGE_RESOLUTION|>--- conflicted
+++ resolved
@@ -76,16 +76,8 @@
     @Test
     public void shouldRecoverFromServerRestart() throws Throwable
     {
-<<<<<<< HEAD
         // Given config with sessionLivenessCheckTimeout not set, i.e. turned off
         try ( Driver driver = GraphDatabase.driver( DEFAULT_URI, DEFAULT_AUTH_TOKEN, config.toConfig() ) )
-=======
-        // Given
-        // config with sessionLivenessCheckTimeout not set, i.e. turned off
-        Config config = Config.build().withEncryptionLevel( encryptionLevel ).toConfig();
-
-        try ( Driver driver = GraphDatabase.driver( DEFAULT_URI, DEFAULT_AUTH_TOKEN, config ) )
->>>>>>> 7988061c
         {
             acquireAndReleaseConnections( 4, driver );
 
@@ -160,15 +152,8 @@
     private static Driver createDriver( Clock clock, Config config )
     {
         DriverFactory factory = new DriverFactoryWithClock( clock );
-<<<<<<< HEAD
-        AuthToken auth = AuthTokens.basic( TestNeo4j.USER, TestNeo4j.PASSWORD );
         RoutingSettings routingSettings = new RoutingSettings( 1, 1, null );
         RetrySettings retrySettings = RetrySettings.DEFAULT;
-        return factory.newInstance( DEFAULT_URI, auth, routingSettings, retrySettings, config );
-=======
-        RoutingSettings routingSettings = new RoutingSettings( 1, 1 );
-        RetrySettings retrySettings = RetrySettings.DEFAULT;
         return factory.newInstance( DEFAULT_URI, DEFAULT_AUTH_TOKEN, routingSettings, retrySettings, config );
->>>>>>> 7988061c
     }
 }