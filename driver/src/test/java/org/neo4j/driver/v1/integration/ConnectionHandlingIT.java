--- conflicted
+++ resolved
@@ -80,13 +80,8 @@
     public void createDriver()
     {
         DriverFactoryWithConnector driverFactory = new DriverFactoryWithConnector();
-<<<<<<< HEAD
-        AuthToken auth = AuthTokens.none();
+        AuthToken auth = neo4j.authToken();
         RoutingSettings routingSettings = new RoutingSettings( 1, 1, null );
-=======
-        AuthToken auth = neo4j.authToken();
-        RoutingSettings routingSettings = new RoutingSettings( 1, 1 );
->>>>>>> 6091eb9f
         RetrySettings retrySettings = RetrySettings.DEFAULT;
         driver = driverFactory.newInstance( neo4j.uri(), auth, routingSettings, retrySettings, defaultConfig() );
         connectionPool = driverFactory.connectionPool;
